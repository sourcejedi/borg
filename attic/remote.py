import errno
import fcntl
import msgpack
import os
import select
import shutil
from subprocess import Popen, PIPE
import sys
import tempfile
import traceback

from attic import __version__

from .hashindex import NSIndex
from .helpers import Error, IntegrityError
from .repository import Repository

BUFSIZE = 10 * 1024 * 1024


class ConnectionClosed(Error):
    """Connection closed by remote host"""


class PathNotAllowed(Error):
    """Repository path not allowed"""

class InvalidRPCMethod(Error):
    """RPC method is not valid"""


class RepositoryServer:
    rpc_methods = (
            '__len__',
            'check',
            'commit',
            'delete',
            'get',
            'list',
            'negotiate',
            'open',
            'put',
            'repair',
            'rollback',
            )

    def __init__(self, restrict_to_paths):
        self.repository = None
        self.restrict_to_paths = restrict_to_paths

    def serve(self):
        stdin_fd = sys.stdin.fileno()
        stdout_fd = sys.stdout.fileno()
        # Make stdin non-blocking
        fl = fcntl.fcntl(stdin_fd, fcntl.F_GETFL)
        fcntl.fcntl(stdin_fd, fcntl.F_SETFL, fl | os.O_NONBLOCK)
        # Make stdout blocking
        fl = fcntl.fcntl(stdout_fd, fcntl.F_GETFL)
        fcntl.fcntl(stdout_fd, fcntl.F_SETFL, fl & ~os.O_NONBLOCK)
        unpacker = msgpack.Unpacker(use_list=False)
        while True:
            r, w, es = select.select([stdin_fd], [], [], 10)
            if r:
                data = os.read(stdin_fd, BUFSIZE)
                if not data:
                    return
                unpacker.feed(data)
                for unpacked in unpacker:
                    if not (isinstance(unpacked, tuple) and len(unpacked) == 4):
                        raise Exception("Unexpected RPC data format.")
                    type, msgid, method, args = unpacked
                    method = method.decode('ascii')
                    try:
                        if not method in self.rpc_methods:
                            raise InvalidRPCMethod(method)
                        try:
                            f = getattr(self, method)
                        except AttributeError:
                            f = getattr(self.repository, method)
                        res = f(*args)
                    except BaseException as e:
                        exc = "Remote Traceback by Borg %s%s%s" % (__version__, os.linesep, traceback.format_exc())
                        os.write(stdout_fd, msgpack.packb((1, msgid, e.__class__.__name__, exc)))
                    else:
                        os.write(stdout_fd, msgpack.packb((1, msgid, None, res)))
            if es:
                return

    def negotiate(self, versions):
        return 1

    def open(self, path, create=False):
        path = os.fsdecode(path)
        if path.startswith('/~'):
            path = path[1:]
        path = os.path.realpath(os.path.expanduser(path))
        if self.restrict_to_paths:
            for restrict_to_path in self.restrict_to_paths:
                if path.startswith(os.path.realpath(restrict_to_path)):
                    break
            else:
                raise PathNotAllowed(path)
        self.repository = Repository(path, create)
        return self.repository.id


class RemoteRepository:
    extra_test_args = []

    class RPCError(Exception):

        def __init__(self, name):
            self.name = name

    def __init__(self, location, create=False):
        self.location = location
        self.preload_ids = []
        self.msgid = 0
        self.to_send = b''
        self.cache = {}
        self.ignore_responses = set()
        self.responses = {}
        self.unpacker = msgpack.Unpacker(use_list=False)
        self.p = None
        if location.host == '__testsuite__':
            args = [sys.executable, '-m', 'attic.archiver', 'serve'] + self.extra_test_args
        else:
            args = ['ssh']
            if location.port:
                args += ['-p', str(location.port)]
            if location.user:
                args.append('%s@%s' % (location.user, location.host))
            else:
                args.append('%s' % location.host)
            args += ['borg', 'serve']
        self.p = Popen(args, bufsize=0, stdin=PIPE, stdout=PIPE)
        self.stdin_fd = self.p.stdin.fileno()
        self.stdout_fd = self.p.stdout.fileno()
        fcntl.fcntl(self.stdin_fd, fcntl.F_SETFL, fcntl.fcntl(self.stdin_fd, fcntl.F_GETFL) | os.O_NONBLOCK)
        fcntl.fcntl(self.stdout_fd, fcntl.F_SETFL, fcntl.fcntl(self.stdout_fd, fcntl.F_GETFL) | os.O_NONBLOCK)
        self.r_fds = [self.stdout_fd]
        self.x_fds = [self.stdin_fd, self.stdout_fd]

        version = self.call('negotiate', 1)
        if version != 1:
            raise Exception('Server insisted on using unsupported protocol version %d' % version)
        self.id = self.call('open', location.path, create)

    def __del__(self):
        self.close()

    def call(self, cmd, *args, **kw):
        for resp in self.call_many(cmd, [args], **kw):
            return resp

    def call_many(self, cmd, calls, wait=True, is_preloaded=False):
        if not calls:
            return

        def fetch_from_cache(args):
            msgid = self.cache[args].pop(0)
            if not self.cache[args]:
                del self.cache[args]
            return msgid

        calls = list(calls)
        waiting_for = []
        w_fds = [self.stdin_fd]
        while wait or calls:
            while waiting_for:
                try:
                    error, res = self.responses.pop(waiting_for[0])
                    waiting_for.pop(0)
                    if error:
                        if error == b'DoesNotExist':
                            raise Repository.DoesNotExist(self.location.orig)
                        elif error == b'AlreadyExists':
                            raise Repository.AlreadyExists(self.location.orig)
                        elif error == b'CheckNeeded':
                            raise Repository.CheckNeeded(self.location.orig)
                        elif error == b'IntegrityError':
                            raise IntegrityError(res)
                        elif error == b'PathNotAllowed':
                            raise PathNotAllowed(*res)
                        elif error == b'ObjectNotFound':
                            raise Repository.ObjectNotFound(res[0], self.location.orig)
<<<<<<< HEAD
                        elif error == b'InvalidRPCMethod':
                            raise InvalidRPCMethod(*res)
                        raise self.RPCError(res.decode('utf-8'))
=======
                        raise self.RPCError("%s%r" % (error.decode('ascii'), res))
>>>>>>> 3b744d2e
                    else:
                        yield res
                        if not waiting_for and not calls:
                            return
                except KeyError:
                    break
            r, w, x = select.select(self.r_fds, w_fds, self.x_fds, 1)
            if x:
                raise Exception('FD exception occured')
            if r:
                data = os.read(self.stdout_fd, BUFSIZE)
                if not data:
                    raise ConnectionClosed()
                self.unpacker.feed(data)
                for unpacked in self.unpacker:
                    if not (isinstance(unpacked, tuple) and len(unpacked) == 4):
                        raise Exception("Unexpected RPC data format.")
                    type, msgid, error, res = unpacked
                    if msgid in self.ignore_responses:
                        self.ignore_responses.remove(msgid)
                    else:
                        self.responses[msgid] = error, res
            if w:
                while not self.to_send and (calls or self.preload_ids) and len(waiting_for) < 100:
                    if calls:
                        if is_preloaded:
                            if calls[0] in self.cache:
                                waiting_for.append(fetch_from_cache(calls.pop(0)))
                        else:
                            args = calls.pop(0)
                            if cmd == 'get' and args in self.cache:
                                waiting_for.append(fetch_from_cache(args))
                            else:
                                self.msgid += 1
                                waiting_for.append(self.msgid)
                                self.to_send = msgpack.packb((1, self.msgid, cmd, args))
                    if not self.to_send and self.preload_ids:
                        args = (self.preload_ids.pop(0),)
                        self.msgid += 1
                        self.cache.setdefault(args, []).append(self.msgid)
                        self.to_send = msgpack.packb((1, self.msgid, cmd, args))

                if self.to_send:
                    try:
                        self.to_send = self.to_send[os.write(self.stdin_fd, self.to_send):]
                    except OSError as e:
                        # io.write might raise EAGAIN even though select indicates
                        # that the fd should be writable
                        if e.errno != errno.EAGAIN:
                            raise
                if not self.to_send and not (calls or self.preload_ids):
                    w_fds = []
        self.ignore_responses |= set(waiting_for)

    def check(self, repair=False):
        return self.call('check', repair)

    def commit(self, *args):
        return self.call('commit')

    def rollback(self, *args):
        return self.call('rollback')

    def destroy(self):
        return self.call('destroy')

    def __len__(self):
        return self.call('__len__')

    def list(self, limit=None, marker=None):
        return self.call('list', limit, marker)

    def get(self, id_):
        for resp in self.get_many([id_]):
            return resp

    def get_many(self, ids, is_preloaded=False):
        for resp in self.call_many('get', [(id_,) for id_ in ids], is_preloaded=is_preloaded):
            yield resp

    def put(self, id_, data, wait=True):
        return self.call('put', id_, data, wait=wait)

    def delete(self, id_, wait=True):
        return self.call('delete', id_, wait=wait)

    def close(self):
        if self.p:
            self.p.stdin.close()
            self.p.stdout.close()
            self.p.wait()
            self.p = None

    def preload(self, ids):
        self.preload_ids += ids


class RepositoryCache:
    """A caching Repository wrapper

    Caches Repository GET operations using a temporary file
    """
    def __init__(self, repository):
        self.tmppath = None
        self.index = None
        self.data_fd = None
        self.repository = repository
        self.entries = {}
        self.initialize()

    def __del__(self):
        self.cleanup()

    def initialize(self):
        self.tmppath = tempfile.mkdtemp()
        self.index = NSIndex()
        self.data_fd = open(os.path.join(self.tmppath, 'data'), 'a+b')

    def cleanup(self):
        del self.index
        if self.data_fd:
            self.data_fd.close()
        if self.tmppath:
            shutil.rmtree(self.tmppath)

    def load_object(self, offset, size):
        self.data_fd.seek(offset)
        data = self.data_fd.read(size)
        assert len(data) == size
        return data

    def store_object(self, key, data):
        self.data_fd.seek(0, os.SEEK_END)
        self.data_fd.write(data)
        offset = self.data_fd.tell()
        self.index[key] = offset - len(data), len(data)

    def get(self, key):
        return next(self.get_many([key]))

    def get_many(self, keys):
        unknown_keys = [key for key in keys if key not in self.index]
        repository_iterator = zip(unknown_keys, self.repository.get_many(unknown_keys))
        for key in keys:
            try:
                yield self.load_object(*self.index[key])
            except KeyError:
                for key_, data in repository_iterator:
                    if key_ == key:
                        self.store_object(key, data)
                        yield data
                        break
        # Consume any pending requests
        for _ in repository_iterator:
            pass


def cache_if_remote(repository):
    if isinstance(repository, RemoteRepository):
        return RepositoryCache(repository)
    return repository<|MERGE_RESOLUTION|>--- conflicted
+++ resolved
@@ -184,13 +184,10 @@
                             raise PathNotAllowed(*res)
                         elif error == b'ObjectNotFound':
                             raise Repository.ObjectNotFound(res[0], self.location.orig)
-<<<<<<< HEAD
                         elif error == b'InvalidRPCMethod':
                             raise InvalidRPCMethod(*res)
-                        raise self.RPCError(res.decode('utf-8'))
-=======
-                        raise self.RPCError("%s%r" % (error.decode('ascii'), res))
->>>>>>> 3b744d2e
+                        else:
+                            raise self.RPCError(res.decode('utf-8'))
                     else:
                         yield res
                         if not waiting_for and not calls:
