--- conflicted
+++ resolved
@@ -31,16 +31,6 @@
           env: TOXENV=py34
 
 install:
-<<<<<<< HEAD
-  - "sudo add-apt-repository -y ppa:gezakovacs/lz4"
-  - "sudo apt-get update"
-  - "sudo apt-get install -y liblz4-dev"
-  - "sudo apt-get install -y libacl1-dev"
-  - "pip install --use-mirrors Cython"
-  - "pip install -e ."
-# command to run tests
-script: fakeroot -u py.test
-=======
     - ./.travis/install.sh
 
 script:
@@ -54,5 +44,4 @@
         channels:
             - "irc.freenode.org#borgbackup"
         use_notice: true
-        skip_join: true
->>>>>>> 82237904
+        skip_join: true